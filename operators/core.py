--- conflicted
+++ resolved
@@ -1,13 +1,10 @@
-<<<<<<< HEAD
+#coding: utf-8
 """
 The core module defines the Operator class. Operators are functions
 which can be added, composed or multiplied by a scalar. See the
 Operator docstring for more information.
 """
 
-=======
-#coding: utf-8
->>>>>>> 1e0b102a
 from __future__ import division
 
 import copy
